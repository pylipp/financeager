import unittest
from unittest import mock
import os
import time
from threading import Thread
import re
import tempfile

from requests import Response, RequestException
from requests import get as requests_get

from financeager import DEFAULT_TABLE
from financeager.fflask import create_app
from financeager.cli import _parse_command, run, SUCCESS, FAILURE
from financeager.entries import CategoryEntry

TEST_CONFIG_FILEPATH = "/tmp/financeager-test-config"
TEST_DATA_DIR = tempfile.mkdtemp(prefix="financeager-")


class CliTestCase(unittest.TestCase):
    @classmethod
    def setUpClass(cls):
        # Create test config file for client
        with open(TEST_CONFIG_FILEPATH, "w") as file:
            file.write(cls.CONFIG_FILE_CONTENT)

        cls.period = 1900

        cls.eid_pattern = re.compile(
            r"(Add|Updat|Remov|Copi)ed element (\d+)\.")

    def setUp(self):
        # Separate test runs by running individual test methods using distinct
        # periods (especially crucial for CliFlaskTestCase which uses a single
        # Flask instance for all tests)
        self.__class__.period += 1

    def cli_run(self, command_line, log_method="info", format_args=()):
        """Wrapper around cli.run() function. Adds convenient command line
        options (period and config filepath). Executes the actual run() function
        while patching the module logger info and error methods to catch their
        call arguments.

        'command_line' is a string of the form that financeager is called from
        the command line with. 'format_args' are optional objects that are
        formatted into the command line string. Must be passed as tuple if more
        than one.

        If information about an added/update/removed/copied element was to be
        logged, the corresponding ID is matched from the log call arguments to
        the specified 'log_method' and returned. Otherwise the raw log call is
        returned.
        """
        if not isinstance(format_args, tuple):
            format_args = (format_args,)
        args = command_line.format(*format_args).split()
        command = args[0]

        # Exclude option from subcommand parsers that would be confused
        if command not in ["copy", "list"]:
            args.extend(["--period", str(self.period)])

        args.extend(["--config-filepath", TEST_CONFIG_FILEPATH])

        with mock.patch("financeager.cli.logger") as mocked_logger:
            # Mock relevant methods
            mocked_logger.info = mock.MagicMock()
            mocked_logger.error = mock.MagicMock()

            exit_code = run(**_parse_command(args))

            # Record for optional detailed analysis in test methods
            self.log_call_args_list = {}
            for method in ["info", "error"]:
                self.log_call_args_list[method] = \
                    getattr(mocked_logger, method).call_args_list
            # Get first of the args of the first call of specified log method
            printed_content = self.log_call_args_list[log_method][0][0][0]

            # Verify exit code after assigning log_call_args_list member
            self.assertEqual(exit_code,
                             SUCCESS if log_method == "info" else FAILURE)

        if command in ["add", "update", "rm", "copy"] and\
                isinstance(printed_content, str):
            m = re.match(self.eid_pattern, printed_content)
            self.assertIsNotNone(m)
            return int(m.group(2))

        # Convert Exceptions to string
        return str(printed_content)


class CliInvalidConfigTestCase(CliTestCase):

    CONFIG_FILE_CONTENT = """\
[SERVICE]
name = heroku"""

    def test_print(self):
        # using a command that won't try to parse the element ID from the print
        # call in cli_run()...
        printed_content = self.cli_run("print", log_method="error")
        self.assertEqual(printed_content,
                         "Invalid configuration: Unknown service name!")


@mock.patch("financeager.DATA_DIR", None)
class CliLocalServerMemoryStorageTestCase(CliTestCase):

    CONFIG_FILE_CONTENT = ""  # service 'none' is the default anyway

    @mock.patch("tinydb.storages.MemoryStorage.write")
    def test_add_entry(self, mocked_write):
        entry_id = self.cli_run("add more 1337")
        # Verify that data is written to memory
        self.assertDictContainsSubset({
            "name": "more",
            "value": 1337.0
        }, mocked_write.call_args[0][0]["standard"][entry_id])


@mock.patch("financeager.DATA_DIR", TEST_DATA_DIR)
class CliLocalServerTestCase(CliTestCase):

    CONFIG_FILE_CONTENT = """\
[SERVICE]
name = none

[FRONTEND]
default_category = no-category"""

    def test_add_entry(self):
        entry_id = self.cli_run("add entry 42")
        self.assertEqual(entry_id, 1)

        # Verify that customized default category is used
        printed_content = self.cli_run("get {}", format_args=entry_id)
        self.assertEqual(printed_content.splitlines()[-1].split()[1].lower(),
                         "no-category")

    # Interfere call to stderr (see StreamHandler implementation in
    # python3.5/logging/__init__.py)
    @mock.patch("sys.stderr.write")
    def test_verbose(self, mocked_stderr):
        self.cli_run("print --verbose")
        self.assertTrue(mocked_stderr.call_args_list[0][0][0].endswith(
            "Loading custom config from {}".format(TEST_CONFIG_FILEPATH)))

    @mock.patch("financeager.offline.OFFLINE_FILEPATH",
                "/tmp/financeager-test-offline.json")
    def test_offline_feature(self):
        with mock.patch("financeager.server.Server.run") as mocked_run:

            def side_effect(command, **kwargs):
                if command == "print":
                    return {"elements": {DEFAULT_TABLE: {}, "recurrent": {}}}
                elif command == "add":
                    raise TypeError()
                elif command == "stop":
                    return {}
                else:
                    raise NotImplementedError(command)

            # Try do add an item but provoke CommunicationError
            mocked_run.side_effect = side_effect

            try:
                self.cli_run("add veggies -33", log_method="error")
            except AssertionError:
                # The regex matching is expected to fail; hence no return value
                # from cli_run() available
                pass

            # Output from caught CommunicationError
            self.assertEqual("Unexpected error",
                             str(self.log_call_args_list["error"][0][0][0]))
            self.assertEqual("Stored 'add' request in offline backup.",
                             self.log_call_args_list["info"][0][0][0])

            # Now request a print, and try to recover the offline backup
            # But adding is still expected to fail
            self.cli_run("print", log_method="error")
            # Output from print; expect empty database
            self.assertEqual("", self.log_call_args_list["info"][0][0][0])

            # Output from cli module
            self.assertEqual("Offline backup recovery failed!",
                             self.log_call_args_list["error"][-1][0][0])

        # Without side effects, recover the offline backup
        self.cli_run("print")

        self.assertEqual("", self.log_call_args_list["info"][0][0][0])
        self.assertEqual("Recovered offline backup.",
                         self.log_call_args_list["info"][1][0][0])

    def test_get_nonexisting_entry(self):
        printed_content = self.cli_run("get 0", log_method="error")
        self.assertEqual(printed_content, "Invalid request: Element not found.")


@mock.patch("financeager.DATA_DIR", TEST_DATA_DIR)
class CliFlaskTestCase(CliTestCase):

    HOST_IP = "127.0.0.1:5000"
    CONFIG_FILE_CONTENT = """\
[SERVICE]
name = flask

[FRONTEND]
default_category = unspecified
date_format = %%m-%%d

[SERVICE:FLASK]
host = http://{}
""".format(HOST_IP)

    @staticmethod
    def launch_server():
        # Patch DATA_DIR inside the thread to avoid having it
        # created/interfering with logs on actual machine
        import financeager
        financeager.DATA_DIR = TEST_DATA_DIR
        app = create_app(
            data_dir=TEST_DATA_DIR,
            config={
                "DEBUG": False,  # reloader can only be run in main thread
                "SERVER_NAME": CliFlaskTestCase.HOST_IP,
            })

        def shutdown():
            from flask import request
            request.environ.get("werkzeug.server.shutdown")()
            return ""

        # For testing, add rule to shutdown Flask app
        app.add_url_rule("/stop", "stop", shutdown)

        app.run()

    @classmethod
    def setUpClass(cls):
        super().setUpClass()

        cls.flask_thread = Thread(target=cls.launch_server)
        cls.flask_thread.start()

        # wait for flask server being launched
        time.sleep(0.2)

    @classmethod
    def tearDownClass(cls):
        # Invoke shutting down of Flask app
        requests_get("http://{}/stop".format(cls.HOST_IP))

    def test_add_print_rm(self):
        entry_id = self.cli_run("add cookies -100")

        printed_content = self.cli_run("print")
        self.assertIn(CategoryEntry.DEFAULT_NAME, printed_content.lower())

        rm_entry_id = self.cli_run("rm {}", format_args=entry_id)
        self.assertEqual(rm_entry_id, entry_id)

        printed_content = self.cli_run("list")
        self.assertIn(str(self.period), printed_content)

    def test_add_get_rm_via_eid(self):
        entry_id = self.cli_run("add donuts -50 -c sweets")

        printed_content = self.cli_run("get {}", format_args=entry_id)
        name = printed_content.split("\n")[0].split()[2]
        self.assertEqual(name, "Donuts")

        self.cli_run("rm {}", format_args=entry_id)

        printed_content = self.cli_run("print")
        self.assertEqual(printed_content, "")

    def test_add_invalid_entry_table_name(self):
        printed_content = self.cli_run(
            "add stuff 11.11 -t unknown", log_method="error")
        self.assertIn("400", printed_content)

    def test_update(self):
        entry_id = self.cli_run("add donuts -50 -c sweets")

        update_entry_id = self.cli_run(
            "update {} -n bretzels", format_args=entry_id)
        self.assertEqual(entry_id, update_entry_id)

        printed_content = self.cli_run("get {}", format_args=entry_id)
        self.assertIn("Bretzels", printed_content)

    def test_update_nonexisting_entry(self):
        printed_content = self.cli_run("update -1 -n a", log_method="error")
        self.assertIn("400", printed_content)

    def test_get_nonexisting_entry(self):
        printed_content = self.cli_run("get -1", log_method="error")
        self.assertIn("404", printed_content)

    def test_delete_nonexisting_entry(self):
        printed_content = self.cli_run("rm 0", log_method="error")
        self.assertIn("404", printed_content)

    def test_recurrent_entry(self):
        entry_id = self.cli_run("add cookies -10 -c food -t recurrent -f "
                                "half-yearly -s 01-01 -e 12-31")
        self.assertEqual(entry_id, 1)

        printed_content = self.cli_run(
            "get {} -t recurrent", format_args=entry_id)
        self.assertIn("Half-Yearly", printed_content)

        update_entry_id = self.cli_run(
            "update {} -t recurrent -n clifbars -f quarter-yearly",
            format_args=entry_id)
        self.assertEqual(update_entry_id, entry_id)

        printed_content = self.cli_run("print")
        self.assertEqual(printed_content.count("Clifbars"), 4)
        self.assertEqual(printed_content.count("{}\n".format(entry_id)), 4)
        self.assertEqual(len(printed_content.splitlines()), 9)

        self.cli_run("rm {} -t recurrent", format_args=entry_id)

        printed_content = self.cli_run("print")
        self.assertEqual(printed_content, "")

    def test_copy(self):
        destination_period = self.period + 1
        self.__class__.period += 1

        source_entry_id = self.cli_run("add donuts -50 -c sweets")

        destination_entry_id = self.cli_run(
            "copy {} -s {} -d {}",
            format_args=(source_entry_id, self.period, destination_period))

        # Swap period to trick cli_run()
        self.period, destination_period = destination_period, self.period
        destination_printed_content = self.cli_run(
            "get {}", format_args=destination_entry_id).splitlines()
        self.period, destination_period = destination_period, self.period

        source_printed_content = self.cli_run(
            "get {}", format_args=source_entry_id).splitlines()
        # Remove date lines
        destination_printed_content.remove(destination_printed_content[2])
        source_printed_content.remove(source_printed_content[2])
        self.assertListEqual(destination_printed_content,
                             source_printed_content)

    def test_copy_nonexisting_entry(self):
        destination_period = self.period + 1
        self.__class__.period += 1

        printed_content = self.cli_run(
            "copy 0 -s {} -d {}",
            log_method="error",
            format_args=(self.period, destination_period))
        self.assertIn("404", printed_content)

    def test_default_category(self):
        entry_id = self.cli_run("add car -9999")

        # Default category is converted for frontend display
        printed_content = self.cli_run("print")
        self.assertIn(CategoryEntry.DEFAULT_NAME, printed_content.lower())

        # Category field is converted to 'None' and filtered for
        printed_content = self.cli_run("print --filters category=unspecified")
        self.assertIn(CategoryEntry.DEFAULT_NAME, printed_content.lower())

        # The pattern is used for regex filtering; nothing is found
        printed_content = self.cli_run("print --filters category=lel")
        self.assertEqual(printed_content, "")

        # Default category is converted for frontend display
        printed_content = self.cli_run("get {}", format_args=entry_id)
        self.assertEqual(printed_content.splitlines()[-1].split()[1].lower(),
                         CategoryEntry.DEFAULT_NAME)

    def test_communication_error(self):
        with mock.patch("requests.get") as mocked_get:
            response = Response()
            response.status_code = 500
            mocked_get.return_value = response
            printed_content = self.cli_run("print", log_method="error")
            self.assertIn("500", printed_content)

    @mock.patch("financeager.offline.OFFLINE_FILEPATH",
                "/tmp/financeager-test-offline.json")
    def test_offline_feature(self):
        with mock.patch("requests.post") as mocked_post:
            # Try do add an item but provoke CommunicationError
            mocked_post.side_effect = RequestException("did not work")

            try:
                self.cli_run("add veggies -33", log_method="error")
            except AssertionError:
                # The regex matching is expected to fail
                pass

            # Output from caught CommunicationError
            self.assertEqual("Error sending request: did not work",
                             str(self.log_call_args_list["error"][0][0][0]))
            self.assertEqual("Stored 'add' request in offline backup.",
                             self.log_call_args_list["info"][0][0][0])

            # Now request a print, and try to recover the offline backup
            # But adding is still expected to fail
            mocked_post.side_effect = RequestException("still no works")
            self.cli_run("print", log_method="error")
            # Output from print; expect empty database
            self.assertEqual("", self.log_call_args_list["info"][0][0][0])

            # Output from cli module
            self.assertEqual("Offline backup recovery failed!",
                             self.log_call_args_list["error"][-1][0][0])

        # Without side effects, recover the offline backup
        self.cli_run("print")

        self.assertEqual("", self.log_call_args_list["info"][0][0][0])
        # TODO: adjust offline module implementation
        # self.assertEqual("Added element 1.",
        #                  self.log_call_args_list[][1][0][0])
        self.assertEqual("Recovered offline backup.",
                         self.log_call_args_list["info"][1][0][0])


@mock.patch("financeager.DATA_DIR", TEST_DATA_DIR)
@mock.patch("financeager.CONFIG_FILEPATH", TEST_CONFIG_FILEPATH)
class CliNoConfigTestCase(CliTestCase):

    CONFIG_FILE_CONTENT = "[FRONTEND]\ndefault_category = wayne"

    @mock.patch("financeager.cli.logger")
    def test_print(self, mocked_logger):
        mocked_logger.info = mock.MagicMock()
        formatting_options = dict(
            stacked_layout=False, entry_sort="name", category_sort="value")

        # Default config file exists; expect it to be loaded
<<<<<<< HEAD
        run(command="print",
            period=self.period,
            config_filepath=None,
            **formatting_options)
=======
        run(command="list", config=None, **formatting_options)
>>>>>>> 2b8a54e9
        mocked_logger.info.assert_called_once_with("")
        mocked_logger.info.reset_mock()

        # Remove default config file
        os.remove(TEST_CONFIG_FILEPATH)

        # No config is loaded at all
<<<<<<< HEAD
        run(command="print",
            period=1900,
            config_filepath=None,
            **formatting_options)
=======
        run(command="list", config=None, **formatting_options)
>>>>>>> 2b8a54e9
        mocked_logger.info.assert_called_once_with("")

        # The custom config modified the global state which affects other
        # tests...
        CategoryEntry.DEFAULT_NAME = "unspecified"


if __name__ == "__main__":
    unittest.main()<|MERGE_RESOLUTION|>--- conflicted
+++ resolved
@@ -446,14 +446,7 @@
             stacked_layout=False, entry_sort="name", category_sort="value")
 
         # Default config file exists; expect it to be loaded
-<<<<<<< HEAD
-        run(command="print",
-            period=self.period,
-            config_filepath=None,
-            **formatting_options)
-=======
         run(command="list", config=None, **formatting_options)
->>>>>>> 2b8a54e9
         mocked_logger.info.assert_called_once_with("")
         mocked_logger.info.reset_mock()
 
@@ -461,14 +454,7 @@
         os.remove(TEST_CONFIG_FILEPATH)
 
         # No config is loaded at all
-<<<<<<< HEAD
-        run(command="print",
-            period=1900,
-            config_filepath=None,
-            **formatting_options)
-=======
         run(command="list", config=None, **formatting_options)
->>>>>>> 2b8a54e9
         mocked_logger.info.assert_called_once_with("")
 
         # The custom config modified the global state which affects other
