--- conflicted
+++ resolved
@@ -51,14 +51,9 @@
   'flake8==7.3.0',
   "flake8-pyproject==1.2.3",
   "gitlint-core==0.19.1",
-<<<<<<< HEAD
-  'isort==6.0.1',
+  'isort==6.1.0',
   'mypy==1.17.1',
-  'pre-commit==4.2.0',
-=======
-  'isort==6.1.0',
   'pre-commit==4.3.0',
->>>>>>> 4dd42e17
 ]
 packaging = [
   "build",
